--- conflicted
+++ resolved
@@ -1,12 +1,8 @@
 import { Button, Container, Stack, Text, Title, Image } from "@mantine/core";
 import type { Route } from "./+types/home";
-<<<<<<< HEAD
 import PageWrapper from "~/components/PageWrapper/PageWrapper";
-=======
-import PageWrapper from "~/components/PageWrapper";
 import StartButton from "~/components/StartButton";
 import NextButton from "~/components/NextButton";
->>>>>>> 4fa16cd5
 
 export function meta({}: Route.MetaArgs) {
   return [
