--- conflicted
+++ resolved
@@ -188,7 +188,6 @@
               your sport.
             </Text>
 
-<<<<<<< HEAD
             <Stack align="flex-start" gap="sm" w="100%" mt="xl">
               <Title order={3} size="sm" mb="xs">
                 Skateboard
@@ -226,23 +225,6 @@
                 minRows={4}
               />
             </Stack>
-=======
-            {selectedSports.map((sport) => (
-              <div key={sport}>
-                <Textarea
-                  key={sport}
-                  style={{ textAlign: "left" }}
-                  mt="md"
-                  variant="filled"
-                  name={`experience-${sport.toLowerCase()}`}
-                  label={sport.charAt(0).toUpperCase() + sport.slice(1)}
-                  placeholder={`Describe your experience in ${sport}`}
-                />
-
-                <SkateCards />
-              </div>
-            ))}
->>>>>>> 285a30d9
           </Stack>
 
           {/* --- Goal ---*/}
