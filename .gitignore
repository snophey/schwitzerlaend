--- conflicted
+++ resolved
@@ -1,4 +1,3 @@
-<<<<<<< HEAD
 # Python
 __pycache__/
 *.py[cod]
@@ -25,9 +24,9 @@
 # OS files
 .DS_Store
 Thumbs.db
-=======
+
+# Secrets and environment files
 ./code/backend/secrets/
 code/backend/.env
 *.key
-*.pem
->>>>>>> 8141944f
+*.pem